name: CI

on:
  push:
    branches: [ main, master ]
  pull_request:
    branches: [ main, master ]

jobs:
  build-test:
    runs-on: ${{ matrix.os }}
    permissions:
      contents: read
      id-token: write
    strategy:
      fail-fast: false
      matrix:
        os: [ubuntu-latest, windows-latest, macos-latest]
        python-version: ["3.10", "3.11", "3.12", "3.13"]

    steps:
      - name: Checkout
        uses: actions/checkout@v4

      - name: Setup Python
        uses: actions/setup-python@v6
        with:
          python-version: ${{ matrix.python-version }}
          cache: 'pip'
          cache-dependency-path: |
            requirements.txt
            pyproject.toml

      - name: Install dependencies
        run: |
          python -m pip install --upgrade pip
          pip install -r requirements.txt
          pip install pytest ruff mypy coverage
          pip install pip-audit

      - name: Lint (ruff)
        run: ruff check .

      - name: Format check (ruff format)
        run: ruff format --check .

      - name: Type check (mypy)
        run: mypy .

      - name: Security audit (pip-audit)
        run: |
          python -m pip_audit -r requirements.txt || python -m pip_audit || exit 1

      - name: Run tests with coverage threshold
        run: |
          coverage run -m pytest
          coverage report --fail-under=80
          coverage xml

      - name: Upload coverage artifact
        uses: actions/upload-artifact@v4
        with:
          name: coverage-xml-${{ matrix.python-version }}
          path: coverage.xml

      - name: Upload coverage to Codecov
<<<<<<< HEAD
        id: codecov-oidc
=======
>>>>>>> 2f61250b
        uses: codecov/codecov-action@v5
        with:
          files: coverage.xml
          flags: unittests
          fail_ci_if_error: false
          use_oidc: true
        continue-on-error: true

      - name: Upload coverage to Codecov (token fallback)
        if: steps.codecov-oidc.conclusion != 'success' && env.CODECOV_TOKEN != ''
        uses: codecov/codecov-action@v5
        with:
          files: coverage.xml
          flags: unittests
          fail_ci_if_error: false
          token: ${{ env.CODECOV_TOKEN }}
        env:
          CODECOV_TOKEN: ${{ secrets.CODECOV_TOKEN }}
        continue-on-error: true

  smoke-install:
    name: Verify install and import
    runs-on: ubuntu-latest
    steps:
      - name: Checkout
        uses: actions/checkout@v4
      - name: Setup Python
        uses: actions/setup-python@v6
        with:
          python-version: '3.12'
          cache: 'pip'
          cache-dependency-path: requirements.txt
      - name: Install package
        run: |
          python -m pip install --upgrade pip
          pip install .
      - name: Import smoke test
        run: |
          python - <<'PY'
          import semiconductor_sim
          from semiconductor_sim.devices import PNJunctionDiode
          d = PNJunctionDiode(doping_p=1e17, doping_n=1e17, temperature=300)
          print('ok', bool(d))
          PY

  dependency-review:
    if: github.event_name == 'pull_request'
    runs-on: ubuntu-latest
    steps:
      - name: Checkout
        uses: actions/checkout@v4
      - name: Dependency Review
        uses: actions/dependency-review-action@v4

  docs-build:
    name: Build Docs (strict)
    runs-on: ubuntu-latest
    steps:
      - name: Checkout
        uses: actions/checkout@v4
      - name: Setup Python
        uses: actions/setup-python@v6
        with:
          python-version: '3.12'
          cache: 'pip'
          cache-dependency-path: pyproject.toml
      - name: Install doc tooling
        run: |
          python -m pip install --upgrade pip
          pip install mkdocs-material mkdocstrings mkdocstrings-python
      - name: Build docs strictly
        run: mkdocs build --strict<|MERGE_RESOLUTION|>--- conflicted
+++ resolved
@@ -29,6 +29,7 @@
           cache: 'pip'
           cache-dependency-path: |
             requirements.txt
+            pyprojects.toml
             pyproject.toml
 
       - name: Install dependencies
@@ -63,11 +64,20 @@
           name: coverage-xml-${{ matrix.python-version }}
           path: coverage.xml
 
+      - name: Detect Codecov token
+        id: codecov-token
+        shell: bash
+        env:
+          CODECOV_TOKEN: ${{ secrets.CODECOV_TOKEN }}
+        run: |
+          if [ -n "$CODECOV_TOKEN" ]; then
+            echo "has_token=true" >> "$GITHUB_OUTPUT"
+          else
+            echo "has_token=false" >> "$GITHUB_OUTPUT"
+          fi
+
       - name: Upload coverage to Codecov
-<<<<<<< HEAD
         id: codecov-oidc
-=======
->>>>>>> 2f61250b
         uses: codecov/codecov-action@v5
         with:
           files: coverage.xml
@@ -77,15 +87,13 @@
         continue-on-error: true
 
       - name: Upload coverage to Codecov (token fallback)
-        if: steps.codecov-oidc.conclusion != 'success' && env.CODECOV_TOKEN != ''
+        if: steps.codecov-oidc.conclusion != 'success' && steps.codecov-token.outputs.has_token == 'true'
         uses: codecov/codecov-action@v5
         with:
           files: coverage.xml
           flags: unittests
           fail_ci_if_error: false
-          token: ${{ env.CODECOV_TOKEN }}
-        env:
-          CODECOV_TOKEN: ${{ secrets.CODECOV_TOKEN }}
+          token: ${{ secrets.CODECOV_TOKEN }}
         continue-on-error: true
 
   smoke-install:
@@ -133,7 +141,9 @@
         with:
           python-version: '3.12'
           cache: 'pip'
-          cache-dependency-path: pyproject.toml
+          cache-dependency-path: |
+            pyprojects.toml
+            pyproject.toml
       - name: Install doc tooling
         run: |
           python -m pip install --upgrade pip
